--- conflicted
+++ resolved
@@ -4,10 +4,7 @@
   <!-- Build configuration -->
   <PropertyGroup>
     <TargetFrameworks>net461;netcoreapp3.1</TargetFrameworks>
-<<<<<<< HEAD
-=======
     <IsPackable>false</IsPackable>
->>>>>>> 1689cb16
   </PropertyGroup>
 
   <ItemGroup>
