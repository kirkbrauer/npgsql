--- conflicted
+++ resolved
@@ -1,10 +1,5 @@
-<<<<<<< HEAD
-image: Visual Studio 2017 Preview
-version: 3.2.7-{build}
-=======
 image: Visual Studio 2017
 version: 4.0.0-{build}
->>>>>>> ae62fd5a
 environment:
   global:
     DOTNET_SKIP_FIRST_TIME_EXPERIENCE: true
@@ -32,17 +27,10 @@
   - appveyor-retry dotnet restore -v Minimal Npgsql.sln
   - appveyor-retry nuget restore src\VSIX\packages.config -SolutionDirectory . -Verbosity quiet -NonInteractive
 build_script:
-<<<<<<< HEAD
-  - dotnet build "src\Npgsql" -c ReleaseOptimizedCryptography
-  - dotnet build "test\Npgsql.Tests" -c Debug -f net451
-  - msbuild src\VSIX\VSIX.csproj /p:Configuration=Release
-  - msbuild src\MSI\MSI.wixproj /p:Configuration=Release
-=======
   - dotnet build "test\Npgsql.Tests" -c Debug -f net451
   - dotnet build "test\Npgsql.PluginTests" -c Debug -f net451
   - msbuild src\VSIX\VSIX.csproj /p:Configuration=Release /v:Minimal
   - msbuild src\MSI\MSI.wixproj /p:Configuration=Release /v:Minimal
->>>>>>> ae62fd5a
 after_build:
   - dotnet pack src\Npgsql\Npgsql.csproj -c ReleaseOptimizedCryptography
   - dotnet pack src\Npgsql.Json.NET\Npgsql.Json.NET.csproj -c Release
@@ -62,16 +50,6 @@
   - path: 'src\MSI\bin\**\*.msi'
     name: MSI Installer
 deploy:
-<<<<<<< HEAD
-  - provider: NuGet
-    server: https://www.myget.org/F/npgsql/api/v2/package
-    api_key:
-      secure: kiMn9uBvgMa5EtEmTIhNBFUfyatiATnhkgx5Xj/1EsmKTtEkUv+hJAQs0L3VGzPw
-    artifact: /.*\.nupkg/
-    skip_symbols: true
-    #skip_symbols: false
-    #symbol_server: https://your.symbol.server/feed
-=======
   - provider: Environment
     name: MyGet Unstable
     on:
@@ -83,5 +61,4 @@
   - provider: Environment
     name: Npgsql Github
     on:
-      deploy_github_release: true
->>>>>>> ae62fd5a
+      deploy_github_release: true