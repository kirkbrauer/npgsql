# Supported Types and their Mappings

The following lists the built-in mappings when reading and writing CLR types to PostgreSQL types.

Note that in addition to the below, enum and composite mappings are documented [in a separate page](enums_and_composites.md). Note also that several plugins exist to add support for more mappings (e.g. spatial support for PostGIS), these are listed in the Types menu.

## Read mappings

The following shows the mappings used when reading values.
* The default type is returned when using `NpgsqlCommand.ExecuteScalar()`, `NpgsqlDataReader.GetValue()` and similar methods.
* You can read as other types by calling `NpgsqlDataReader.GetFieldValue<T>()`.
* Provider-specific types are returne by `NpgsqlDataReader.GetProviderSpecificValue()`.

PostgreSQL type			| Default .NET type		| Provider-specific type	| Other .NET types
--------------------------------|-------------------------------|-------------------------------|-----------------
boolean				| bool				|				|
smallint			| short				|				| byte, sbyte, int, long, float, double, decimal
integer				| int				|				| byte, short, long, float, double, decimal
bigint				| long				|				| long, byte, short, int, float, double, decimal
real				| float				|				| double
double precision		| double			|				|
numeric				| decimal			|				| byte, short, int, long, float, double
money				| decimal			|				|
text				| string			|				| char[]
character varying		| string			|				| char[]
character			| string			|				| char[]
citext				| string			|				| char[]
json				| string			|				| char[]
jsonb				| string			|				| char[]
xml				| string			|				| char[]
point				| NpgsqlPoint			|				|
lseg				| NpgsqlLSeg			|				|
path				| NpgsqlPath			|				|
polygon				| NpgsqlPolygon			|				|
line				| NpgsqlLine			|				|
circle				| NpgsqlCircle			|				|
box				| NpgsqlBox			|				|
bit(1)				| bool				|				| BitArray
bit(n)				| BitArray			|				|
bit varying			| BitArray			|				|
hstore				| IDictionary<string, string>	|				|
uuid				| Guid				|				|
cidr				| ValueTuple<IPAddress, int>	|				| NpgsqlInet
inet				| IPAddress			| ValueTuple<IPAddress, int>	| NpgsqlInet
macaddr				| PhysicalAddress		|				|
tsquery				| NpgsqlTsQuery			|				|
tsvector			| NpgsqlTsVector		|				|
date				| DateTime			| NpgsqlDate			|
interval			| TimeSpan			| NpgsqlTimeSpan		|
timestamp			| DateTime			| NpgsqlDateTime		|
timestamp with time zone	| DateTime			| NpgsqlDateTime		| DateTimeOffset
time				| TimeSpan			|				|
time with time zone		| DateTimeOffset		|				| DateTimeOffset, DateTime, TimeSpan
bytea				| byte[]			|				|
oid				| uint				|				|
xid				| uint				|				|
cid				| uint				|				|
oidvector			| uint[]			|				|
name				| string			|				| char[]
(internal) char			| char				|				| byte, short, int, long
geometry (PostGIS)		| PostgisGeometry		|				|
record				| object[]			|				|
composite types			| T				|				|
range subtypes			| NpgsqlRange\<TElement>	|				|
enum types			| TEnum				|				|
array types			| Array	(of child element type)	|				|

The Default .NET type column specifies the data type `NpgsqlDataReader.GetValue()` will return.

`NpgsqlDataReader.GetProviderSpecificValue` will return a value of a data type specified in the Provider-specific type column, or the Default .NET type if there is no specialization.

Finally, the third column specifies other CLR types which Npgsql supports for the PostgreSQL data type. These can be retrieved by calling `NpgsqlDataReader.GetBoolean()`, `GetByte()`, `GetDouble()` etc. or via `GetFieldValue<T>()`.

## Write mappings

There are three rules that determine the PostgreSQL type sent for a parameter:

1. If the parameter's `NpgsqlDbType` is set, it is used.
<<<<<<< HEAD
2. If the parameter's `DbType` is set, it is used.
3. If neither of the above is set, the backend type will be inferred from the CLR value type.

Note that for DateTime and NpgsqlDateTime, the `Kind` attribute determines whether to use `timestamp` or `timestamptz`.

Note that when `NpgsqlDbType` or `DbType` is set to a primitive type (bool, numbers and string), most other primitive types are accepted since they all implement the IConvertible interface, which is what Npgsql uses to convert the value to the target type.

NpgsqlDbType	| DbType		| PostgreSQL type	| Accepted .NET types
----------------|-----------------------|-----------------------|--------------------
Boolean		| Boolean		| bool			| bool, IConvertible
Smallint	| Int16			| int2			| short, IConvertible
Integer		| Int32			| int4			| int, IConvertible
Bigint		| Int64			| int8			| long, IConvertible
Real		| Single		| float4		| float, IConvertible
Double		| Double		| float8		| double, IConvertible
Numeric		| Decimal, VarNumeric	| numeric		| decimal, IConvertible
Money		| Currency		| money			| decimal, IConvertible
Text		| String, StringFixedLength, AnsiString, AnsiStringFixedLength	| text	| string, char[], char, IConvertible
Varchar		| 			| varchar		| string, char[], char, IConvertible
Char		|			| char			| string, char[], char, IConvertible
Citext		|			| citext		| string, char[], char, IConvertible
Json		|			| json			| string, char[], char, IConvertible
Jsonb		|			| jsonb			| string, char[], char, IConvertible
Xml		|			| xml			| string, char[], char, IConvertible
Point		|			| point			| NpgsqlPoint
LSeg		|			| lseg			| NpgsqlLSeg
Path		|			| path			| NpgsqlPath
Polygon		|			| polygon		| NpgsqlPolygon
Line		|			| line			| NpgsqlLine
Circle		|			| circle		| NpgsqlCircle
Box		|			| box			| NpgsqlBox
Bit		|			| bit			| BitArray, bool, string
Varbit		|			| varbit		| BitArray, bool, string
Hstore		|			| hstore		| IDictionary<string, string>
Uuid		|			| uuid			| Guid, string
Cidr		|			| cidr			| IPAddress, NpgsqlInet
Inet		|			| inet			| IPAddress, NpgsqlInet
MacAddr		|			| macaddr		| PhysicalAddress
TsQuery		|			| tsquery		| NpgsqlTsQuery
TsVector	|			| tsvector		| NpgsqlTsVector
Date		| Date			| date			| DateTime, NpgsqlDate, IConvertible
Interval	|			| interval		| TimeSpan, NpgsqlTimeSpan, string
Timestamp	| DateTime, DateTime2	| timestamp		| DateTime, DateTimeOffset, NpgsqlDateTime, IConvertible
TimestampTZ	| DateTimeOffset	| timestamptz		| DateTime, DateTimeOffset, NpgsqlDateTime, IConvertible
Time		| Time			| time			| TimeSpan, string
TimeTZ		|			| timetz		| DateTimeOffset, DateTime, TimeSpan
Bytea		| Binary		| bytea			| byte[], ArraySegment<byte>
Oid		|			| oid			| uint, IConvertible
Xid		|			| xid			| uint, IConvertible
Cid		|			| cid			| uint, IConvertible
Oidvector	|			| oidvector		| uint[]
Name		|			| name			| string, char[], char, IConvertible
InternalChar	|			| (internal) char	| byte, IConvertible
Composite	|			| composite types	| T
Range \| (other NpgsqlDbType) |		| range types		| NpgsqlRange<TElement>
Enum		|			| enum types		| TEnum
Array \| (other NpgsqlDbType) | 	| array types		| Array, IList<T>, IList
=======
2. If the parameter's `DataType` is set, it is used.
3. If the parameter's `DbType` is set, it is used.
4. If none of the above is set, the backend type will be inferred from the CLR value type.

Note that for `DateTime` and `NpgsqlDateTime`, the `Kind` attribute determines whether to use `timestamp` or `timestamptz`.

NpgsqlDbType	| DbType		| PostgreSQL type		| Accepted .NET types
----------------|-----------------------|-------------------------------|--------------------
Boolean		| Boolean		| boolean			| bool
Smallint	| Int16			| smallint			| short
Integer		| Int32			| integer			| int
Bigint		| Int64			| bigint			| long
Real		| Single		| real				| float
Double		| Double		| double precision		| double
Numeric		| Decimal, VarNumeric	| numeric			| decimal
Money		| Currency		| money				| decimal
Text		| String, StringFixedLength, AnsiString, AnsiStringFixedLength	| text	| string, char[], char
Varchar		| 			| character varying		| string, char[], char
Char		|			| character			| string, char[], char
Citext		|			| citext			| string, char[], char
Json		|			| json				| string, char[], char
Jsonb		|			| jsonb				| string, char[], char
Xml		|			| xml				| string, char[], char
Point		|			| point				| NpgsqlPoint
LSeg		|			| lseg				| NpgsqlLSeg
Path		|			| path				| NpgsqlPath
Polygon		|			| polygon			| NpgsqlPolygon
Line		|			| line				| NpgsqlLine
Circle		|			| circle			| NpgsqlCircle
Box		|			| box				| NpgsqlBox
Bit		|			| bit				| BitArray, bool, string
Varbit		|			| bit varying			| BitArray, bool, string
Hstore		|			| hstore			| IDictionary<string, string>
Uuid		|			| uuid				| Guid
Cidr		|			| cidr				| ValueTuple<IPAddress, int>, IPAddress, NpgsqlInet
Inet		|			| inet				| ValueTuple<IPAddress, int>, IPAddress, NpgsqlInet
MacAddr		|			| macaddr			| PhysicalAddress
TsQuery		|			| tsquery			| NpgsqlTsQuery
TsVector	|			| tsvector			| NpgsqlTsVector
Date		| Date			| date				| DateTime, NpgsqlDate
Interval	|			| interval			| TimeSpan, NpgsqlTimeSpan
Timestamp	| DateTime, DateTime2	| timestamp			| DateTime, DateTimeOffset, NpgsqlDateTime
TimestampTz	| DateTimeOffset	| timestamp with time zone	| DateTime, DateTimeOffset, NpgsqlDateTime
Time		| Time			| time				| TimeSpan
TimeTz		|			| time with time zone		| DateTimeOffset, DateTime, TimeSpan
Bytea		| Binary		| bytea				| byte[], ArraySegment\<byte>
Oid		|			| oid				| uint
Xid		|			| xid				| uint
Cid		|			| cid				| uint
Oidvector	|			| oidvector			| uint[]
Name		|			| name				| string, char[], char
InternalChar	|			| (internal) char		| byte
Composite	|			| composite types		| T
Range \| (other NpgsqlDbType) |		| range types			| NpgsqlRange\<TElement>
Enum		|			| enum types			| TEnum
Array \| (other NpgsqlDbType) | 	| array types			| Array, IList\<T>, IList
>>>>>>> ae62fd5a

Notes when using Range and Array, bitwise-or NpgsqlDbType.Range or NpgsqlDbType.Array with the child type. For example, to construct the NpgsqlDbType for a `int4range`, write `NpgsqlDbType.Range | NpgsqlDbType.Integer`. To construct the NpgsqlDbType for an `int[]`, write `NpgsqlDbType.Array | NpgsqlDbType.Integer`.

For information about enums, [see the Enums and Composites page](enums_and_composites.md).

| .NET type					| Auto-inferred PostgreSQL type
|-----------------------------------------------|------------------------------
| bool						| boolean
| byte						| smallint
| sbyte						| smallint
| short						| smallint
| int						| integer
| long						| bigint
| float						| real
| double					| double precision
| decimal					| numeric
| string					| text
| char[]					| text
| char						| text
| NpgsqlPoint					| point
| NpgsqlLSeg					| lseg
| NpgsqlPath					| path
| NpgsqlPolygon					| polygon
| NpgsqlLine					| line
| NpgsqlCircle					| circle
| NpgsqlBox					| box
| BitArray					| bit varying
| Guid						| uuid
| IPAddress					| inet
| NpgsqlInet					| inet
| PhysicalAddress				| macaddr
| NpgsqlTsQuery					| tsquery
| NpgsqlTsVector				| tsvector
| NpgsqlDate					| date
| NpgsqlDateTime				| timestamp
| DateTime					| timestamp
| DateTimeOffset				| timestamp with time zone
| TimeSpan					| time
| byte[]					| bytea
| Custom composite type				| composite types
| NpgsqlRange\<TElement>			| range types
| Enum types					| enum types
| Array types					| array types<|MERGE_RESOLUTION|>--- conflicted
+++ resolved
@@ -76,65 +76,6 @@
 There are three rules that determine the PostgreSQL type sent for a parameter:
 
 1. If the parameter's `NpgsqlDbType` is set, it is used.
-<<<<<<< HEAD
-2. If the parameter's `DbType` is set, it is used.
-3. If neither of the above is set, the backend type will be inferred from the CLR value type.
-
-Note that for DateTime and NpgsqlDateTime, the `Kind` attribute determines whether to use `timestamp` or `timestamptz`.
-
-Note that when `NpgsqlDbType` or `DbType` is set to a primitive type (bool, numbers and string), most other primitive types are accepted since they all implement the IConvertible interface, which is what Npgsql uses to convert the value to the target type.
-
-NpgsqlDbType	| DbType		| PostgreSQL type	| Accepted .NET types
-----------------|-----------------------|-----------------------|--------------------
-Boolean		| Boolean		| bool			| bool, IConvertible
-Smallint	| Int16			| int2			| short, IConvertible
-Integer		| Int32			| int4			| int, IConvertible
-Bigint		| Int64			| int8			| long, IConvertible
-Real		| Single		| float4		| float, IConvertible
-Double		| Double		| float8		| double, IConvertible
-Numeric		| Decimal, VarNumeric	| numeric		| decimal, IConvertible
-Money		| Currency		| money			| decimal, IConvertible
-Text		| String, StringFixedLength, AnsiString, AnsiStringFixedLength	| text	| string, char[], char, IConvertible
-Varchar		| 			| varchar		| string, char[], char, IConvertible
-Char		|			| char			| string, char[], char, IConvertible
-Citext		|			| citext		| string, char[], char, IConvertible
-Json		|			| json			| string, char[], char, IConvertible
-Jsonb		|			| jsonb			| string, char[], char, IConvertible
-Xml		|			| xml			| string, char[], char, IConvertible
-Point		|			| point			| NpgsqlPoint
-LSeg		|			| lseg			| NpgsqlLSeg
-Path		|			| path			| NpgsqlPath
-Polygon		|			| polygon		| NpgsqlPolygon
-Line		|			| line			| NpgsqlLine
-Circle		|			| circle		| NpgsqlCircle
-Box		|			| box			| NpgsqlBox
-Bit		|			| bit			| BitArray, bool, string
-Varbit		|			| varbit		| BitArray, bool, string
-Hstore		|			| hstore		| IDictionary<string, string>
-Uuid		|			| uuid			| Guid, string
-Cidr		|			| cidr			| IPAddress, NpgsqlInet
-Inet		|			| inet			| IPAddress, NpgsqlInet
-MacAddr		|			| macaddr		| PhysicalAddress
-TsQuery		|			| tsquery		| NpgsqlTsQuery
-TsVector	|			| tsvector		| NpgsqlTsVector
-Date		| Date			| date			| DateTime, NpgsqlDate, IConvertible
-Interval	|			| interval		| TimeSpan, NpgsqlTimeSpan, string
-Timestamp	| DateTime, DateTime2	| timestamp		| DateTime, DateTimeOffset, NpgsqlDateTime, IConvertible
-TimestampTZ	| DateTimeOffset	| timestamptz		| DateTime, DateTimeOffset, NpgsqlDateTime, IConvertible
-Time		| Time			| time			| TimeSpan, string
-TimeTZ		|			| timetz		| DateTimeOffset, DateTime, TimeSpan
-Bytea		| Binary		| bytea			| byte[], ArraySegment<byte>
-Oid		|			| oid			| uint, IConvertible
-Xid		|			| xid			| uint, IConvertible
-Cid		|			| cid			| uint, IConvertible
-Oidvector	|			| oidvector		| uint[]
-Name		|			| name			| string, char[], char, IConvertible
-InternalChar	|			| (internal) char	| byte, IConvertible
-Composite	|			| composite types	| T
-Range \| (other NpgsqlDbType) |		| range types		| NpgsqlRange<TElement>
-Enum		|			| enum types		| TEnum
-Array \| (other NpgsqlDbType) | 	| array types		| Array, IList<T>, IList
-=======
 2. If the parameter's `DataType` is set, it is used.
 3. If the parameter's `DbType` is set, it is used.
 4. If none of the above is set, the backend type will be inferred from the CLR value type.
@@ -191,7 +132,6 @@
 Range \| (other NpgsqlDbType) |		| range types			| NpgsqlRange\<TElement>
 Enum		|			| enum types			| TEnum
 Array \| (other NpgsqlDbType) | 	| array types			| Array, IList\<T>, IList
->>>>>>> ae62fd5a
 
 Notes when using Range and Array, bitwise-or NpgsqlDbType.Range or NpgsqlDbType.Array with the child type. For example, to construct the NpgsqlDbType for a `int4range`, write `NpgsqlDbType.Range | NpgsqlDbType.Integer`. To construct the NpgsqlDbType for an `int[]`, write `NpgsqlDbType.Array | NpgsqlDbType.Integer`.
 
