﻿<Project Sdk="Microsoft.NET.Sdk">
<<<<<<< HEAD

  <PropertyGroup>
    <Description>Json.NET plugin for Npgsql, allowing transparent serialization/deserialization of JSON objects directly to and from the database.</Description>
    <Authors>Shay Rojansky</Authors>
    <Copyright>Copyright 2019 © The Npgsql Development Team</Copyright>
    <Company>Npgsql</Company>
    <PackageTags>npgsql postgresql json postgres ado ado.net database sql</PackageTags>
    <TargetFrameworks>net45;netstandard2.0</TargetFrameworks>
    <TargetFrameworks Condition="'$(OS)' != 'Windows_NT' OR '$(CoreOnly)' == 'True'">netstandard2.0</TargetFrameworks>
    <AssemblyOriginatorKeyFile>../../Npgsql.snk</AssemblyOriginatorKeyFile>
    <SignAssembly>true</SignAssembly>
    <PublicSign Condition=" '$(OS)' != 'Windows_NT' ">true</PublicSign>
    <TreatWarningsAsErrors>true</TreatWarningsAsErrors>
    <GenerateDocumentationFile>true</GenerateDocumentationFile>
    <PackageProjectUrl>http://www.npgsql.org</PackageProjectUrl>
    <PackageIconUrl>http://www.npgsql.org/img/postgresql.gif</PackageIconUrl>
    <PackageLicenseExpression>PostgreSQL</PackageLicenseExpression>
    <RepositoryType>git</RepositoryType>
    <RepositoryUrl>git://github.com/npgsql/npgsql</RepositoryUrl>
    <Deterministic>true</Deterministic>
    <!-- This is somehow important for Microsoft.CodeQuality.Analyzers -->
    <Features>IOperation</Features>
=======
  <PropertyGroup>
    <Authors>Shay Rojansky</Authors>
    <Description>Json.NET plugin for Npgsql, allowing transparent serialization/deserialization of JSON objects directly to and from the database.</Description>
    <PackageTags>npgsql postgresql json postgres ado ado.net database sql</PackageTags>
    <TargetFrameworks>net461;netstandard2.0</TargetFrameworks>
>>>>>>> 6a8b35a3
  </PropertyGroup>
  <ItemGroup>
    <PackageReference Include="Newtonsoft.Json" />
  </ItemGroup>
  <ItemGroup>
    <ProjectReference Include="..\Npgsql\Npgsql.csproj" />
  </ItemGroup>
</Project><|MERGE_RESOLUTION|>--- conflicted
+++ resolved
@@ -1,34 +1,9 @@
 ﻿<Project Sdk="Microsoft.NET.Sdk">
-<<<<<<< HEAD
-
-  <PropertyGroup>
-    <Description>Json.NET plugin for Npgsql, allowing transparent serialization/deserialization of JSON objects directly to and from the database.</Description>
-    <Authors>Shay Rojansky</Authors>
-    <Copyright>Copyright 2019 © The Npgsql Development Team</Copyright>
-    <Company>Npgsql</Company>
-    <PackageTags>npgsql postgresql json postgres ado ado.net database sql</PackageTags>
-    <TargetFrameworks>net45;netstandard2.0</TargetFrameworks>
-    <TargetFrameworks Condition="'$(OS)' != 'Windows_NT' OR '$(CoreOnly)' == 'True'">netstandard2.0</TargetFrameworks>
-    <AssemblyOriginatorKeyFile>../../Npgsql.snk</AssemblyOriginatorKeyFile>
-    <SignAssembly>true</SignAssembly>
-    <PublicSign Condition=" '$(OS)' != 'Windows_NT' ">true</PublicSign>
-    <TreatWarningsAsErrors>true</TreatWarningsAsErrors>
-    <GenerateDocumentationFile>true</GenerateDocumentationFile>
-    <PackageProjectUrl>http://www.npgsql.org</PackageProjectUrl>
-    <PackageIconUrl>http://www.npgsql.org/img/postgresql.gif</PackageIconUrl>
-    <PackageLicenseExpression>PostgreSQL</PackageLicenseExpression>
-    <RepositoryType>git</RepositoryType>
-    <RepositoryUrl>git://github.com/npgsql/npgsql</RepositoryUrl>
-    <Deterministic>true</Deterministic>
-    <!-- This is somehow important for Microsoft.CodeQuality.Analyzers -->
-    <Features>IOperation</Features>
-=======
   <PropertyGroup>
     <Authors>Shay Rojansky</Authors>
     <Description>Json.NET plugin for Npgsql, allowing transparent serialization/deserialization of JSON objects directly to and from the database.</Description>
     <PackageTags>npgsql postgresql json postgres ado ado.net database sql</PackageTags>
     <TargetFrameworks>net461;netstandard2.0</TargetFrameworks>
->>>>>>> 6a8b35a3
   </PropertyGroup>
   <ItemGroup>
     <PackageReference Include="Newtonsoft.Json" />
