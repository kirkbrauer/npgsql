﻿using System;
using System.Diagnostics;
using System.IO;
using System.Threading;
using System.Threading.Tasks;
using Npgsql.BackendMessages;
using Npgsql.Logging;
using static Npgsql.Util.Statics;

#pragma warning disable 1591

namespace Npgsql
{
    /// <summary>
    /// Provides an API for a raw binary COPY operation, a high-performance data import/export mechanism to
    /// a PostgreSQL table. Initiated by <see cref="NpgsqlConnection.BeginRawBinaryCopy"/>
    /// </summary>
    /// <remarks>
    /// See http://www.postgresql.org/docs/current/static/sql-copy.html.
    /// </remarks>
    public sealed class NpgsqlRawCopyStream : Stream, ICancelable
    {
        #region Fields and Properties

        NpgsqlConnector _connector;
        NpgsqlReadBuffer _readBuf;
        NpgsqlWriteBuffer _writeBuf;

        int _leftToReadInDataMsg;
        bool _isDisposed, _isConsumed;

        readonly bool _canRead;
        readonly bool _canWrite;

        internal bool IsBinary { get; private set; }

        public override bool CanWrite => _canWrite;
        public override bool CanRead => _canRead;

        /// <summary>
        /// The copy binary format header signature
        /// </summary>
        internal static readonly byte[] BinarySignature =
        {
            (byte)'P',(byte)'G',(byte)'C',(byte)'O',(byte)'P',(byte)'Y',
            (byte)'\n', 255, (byte)'\r', (byte)'\n', 0
        };

        static readonly NpgsqlLogger Log = NpgsqlLogManager.CreateLogger(nameof(NpgsqlRawCopyStream));

        #endregion

        #region Constructor

        internal NpgsqlRawCopyStream(NpgsqlConnector connector, string copyCommand)
        {
            _connector = connector;
            _readBuf = connector.ReadBuffer;
            _writeBuf = connector.WriteBuffer;

            _connector.WriteQuery(copyCommand);
            _connector.Flush();

            var msg = _connector.ReadMessage();
            switch (msg.Code)
            {
            case BackendMessageCode.CopyInResponse:
                var copyInResponse = (CopyInResponseMessage) msg;
                IsBinary = copyInResponse.IsBinary;
                _canWrite = true;
                _writeBuf.StartCopyMode();
                break;
            case BackendMessageCode.CopyOutResponse:
                var copyOutResponse = (CopyOutResponseMessage) msg;
                IsBinary = copyOutResponse.IsBinary;
                _canRead = true;
                break;
            case BackendMessageCode.CompletedResponse:
                throw new InvalidOperationException(
                    "This API only supports import/export from the client, i.e. COPY commands containing TO/FROM STDIN. " +
                    "To import/export with files on your PostgreSQL machine, simply execute the command with ExecuteNonQuery. " +
                    "Note that your data has been successfully imported/exported.");
            default:
                throw _connector.UnexpectedMessageReceived(msg.Code);
            }
        }

        #endregion

        #region Write

        public override void Write(byte[] buffer, int offset, int count) => Write(buffer, offset, count, false).GetAwaiter().GetResult();

        public override Task WriteAsync(byte[] buffer, int offset, int count, CancellationToken cancellationToken)
        {
            if (cancellationToken.IsCancellationRequested)
                return Task.FromCanceled(cancellationToken);
            using (NoSynchronizationContextScope.Enter())
                return Write(buffer, offset, count, true);
        }

        async Task Write(byte[] buffer, int offset, int count, bool async)
        {
            CheckDisposed();
            if (!CanWrite)
                throw new InvalidOperationException("Stream not open for writing");

            if (count == 0) { return; }

            if (count <= _writeBuf.WriteSpaceLeft)
            {
                _writeBuf.WriteBytes(buffer, offset, count);
                return;
            }

            try {
                // Value is too big, flush.
                await FlushAsync(async);

                if (count <= _writeBuf.WriteSpaceLeft)
                {
                    _writeBuf.WriteBytes(buffer, offset, count);
                    return;
                }

                // Value is too big even after a flush - bypass the buffer and write directly.
                await _writeBuf.DirectWrite(buffer, offset, count, async);
            } catch {
                _connector.Break();
                Cleanup();
                throw;
            }
        }

        public override void Flush() => FlushAsync(false).GetAwaiter().GetResult();

        public override Task FlushAsync(CancellationToken cancellationToken)
        {
            if (cancellationToken.IsCancellationRequested)
                return Task.FromCanceled(cancellationToken);
            using (NoSynchronizationContextScope.Enter())
                return FlushAsync(true);
        }

        Task FlushAsync(bool async)
        {
            CheckDisposed();
            return _writeBuf.Flush(async);
        }

        #endregion

        #region Read

        public override int Read(byte[] buffer, int offset, int count) => Read(buffer, offset, count, false).GetAwaiter().GetResult();

        public override Task<int> ReadAsync(byte[] buffer, int offset, int count, CancellationToken cancellationToken)
        {
            if (cancellationToken.IsCancellationRequested)
                return Task.FromCanceled<int>(cancellationToken);
            using (NoSynchronizationContextScope.Enter())
                return Read(buffer, offset, count, true);
        }

        async Task<int> Read(byte[] buffer, int offset, int count, bool async)
        {
            CheckDisposed();
            if (!CanRead)
                throw new InvalidOperationException("Stream not open for reading");

            if (_isConsumed) {
                return 0;
            }

            if (_leftToReadInDataMsg == 0)
            {
                // We've consumed the current DataMessage (or haven't yet received the first),
                // read the next message
                var msg = await _connector.ReadMessage(async);
                switch (msg.Code) {
                case BackendMessageCode.CopyData:
                    _leftToReadInDataMsg = ((CopyDataMessage)msg).Length;
                    break;
                case BackendMessageCode.CopyDone:
<<<<<<< HEAD
                    Expect<CommandCompleteMessage>(_connector.ReadMessage(), _connector);
                    Expect<ReadyForQueryMessage>(_connector.ReadMessage(), _connector);
=======
                    Expect<CommandCompleteMessage>(await _connector.ReadMessage(async), _connector);
                    Expect<ReadyForQueryMessage>(await _connector.ReadMessage(async), _connector);
>>>>>>> 6a8b35a3
                    _isConsumed = true;
                    return 0;
                default:
                    throw _connector.UnexpectedMessageReceived(msg.Code);
                }
            }

            Debug.Assert(_leftToReadInDataMsg > 0);

            // If our buffer is empty, read in more. Otherwise return whatever is there, even if the
            // user asked for more (normal socket behavior)
            if (_readBuf.ReadBytesLeft == 0) {
                await _readBuf.ReadMore(async);
            }

            Debug.Assert(_readBuf.ReadBytesLeft > 0);

            var maxCount = Math.Min(_readBuf.ReadBytesLeft, _leftToReadInDataMsg);
            if (count > maxCount) {
                count = maxCount;
            }

            _leftToReadInDataMsg -= count;
            _readBuf.ReadBytes(buffer, offset, count);
            return count;
        }

        #endregion

        #region Cancel

        /// <summary>
        /// Cancels and terminates an ongoing operation. Any data already written will be discarded.
        /// </summary>
        public void Cancel() => Cancel(false).GetAwaiter().GetResult();

        /// <summary>
        /// Cancels and terminates an ongoing operation. Any data already written will be discarded.
        /// </summary>
        public Task CancelAsync()
        {
            using (NoSynchronizationContextScope.Enter())
               return Cancel(true);
        }

        async Task Cancel(bool async)
        {
            CheckDisposed();

            if (CanWrite)
            {
                _isDisposed = true;
                _writeBuf.EndCopyMode();
                _writeBuf.Clear();
                await _connector.WriteCopyFail(async);
                await _connector.Flush(async);
                try
                {
                    var msg = await _connector.ReadMessage(async);
                    // The CopyFail should immediately trigger an exception from the read above.
                    _connector.Break();
                    throw new NpgsqlException("Expected ErrorResponse when cancelling COPY but got: " + msg.Code);
                }
                catch (PostgresException e)
                {
                    if (e.SqlState == PostgresErrorCodes.QueryCanceled)
                        return;
                    throw;
                }
            }
            else
            {
                _connector.CancelRequest();
            }
        }

        #endregion

        #region Dispose

        protected override void Dispose(bool disposing) => DisposeAsync(disposing, false).GetAwaiter().GetResult();

        async ValueTask DisposeAsync(bool disposing, bool async)
        {
            if (_isDisposed || !disposing) { return; }

            try
            {
                if (CanWrite)
                {
                    await FlushAsync(async);
                    _writeBuf.EndCopyMode();
<<<<<<< HEAD
                    _connector.SendMessage(CopyDoneMessage.Instance);
                    Expect<CommandCompleteMessage>(_connector.ReadMessage(), _connector);
                    Expect<ReadyForQueryMessage>(_connector.ReadMessage(), _connector);
=======
                    await _connector.WriteCopyDone(async);
                    await _connector.Flush(async);
                    Expect<CommandCompleteMessage>(await _connector.ReadMessage(async), _connector);
                    Expect<ReadyForQueryMessage>(await _connector.ReadMessage(async), _connector);
>>>>>>> 6a8b35a3
                }
                else
                {
                    if (!_isConsumed)
                    {
                        if (_leftToReadInDataMsg > 0)
                        {
                            await _readBuf.Skip(_leftToReadInDataMsg, async);
                        }
                        _connector.SkipUntil(BackendMessageCode.ReadyForQuery);
                    }
                }
            }
            finally
            {
                var connector = _connector;
                Cleanup();
                connector.EndUserAction();
            }
        }

#pragma warning disable CS8625
        void Cleanup()
        {
            Log.Debug("COPY operation ended", _connector.Id);
            _connector.CurrentCopyOperation = null;
            _connector = null;
            _readBuf = null;
            _writeBuf = null;
            _isDisposed = true;
        }
#pragma warning restore CS8625

        void CheckDisposed()
        {
            if (_isDisposed) {
                throw new ObjectDisposedException(GetType().FullName, "The COPY operation has already ended.");
            }
        }

        #endregion

        #region Unsupported

        public override bool CanSeek => false;

        public override long Seek(long offset, SeekOrigin origin)
        {
            throw new NotSupportedException();
        }

        public override void SetLength(long value)
        {
            throw new NotSupportedException();
        }

        public override long Length => throw new NotSupportedException();

        public override long Position
        {
            get => throw new NotSupportedException();
            set => throw new NotSupportedException();
        }

        #endregion
    }

    /// <summary>
    /// Writer for a text import, initiated by <see cref="NpgsqlConnection.BeginTextImport"/>.
    /// </summary>
    /// <remarks>
    /// See http://www.postgresql.org/docs/current/static/sql-copy.html.
    /// </remarks>
    public sealed class NpgsqlCopyTextWriter : StreamWriter, ICancelable
    {
        internal NpgsqlCopyTextWriter(NpgsqlConnector connector, NpgsqlRawCopyStream underlying) : base(underlying)
        {
            if (underlying.IsBinary)
            {
                connector.Break();
                throw new Exception("Can't use a binary copy stream for text writing");
            }
        }

        /// <summary>
        /// Cancels and terminates an ongoing import. Any data already written will be discarded.
        /// </summary>
        public void Cancel()
        {
            ((NpgsqlRawCopyStream)BaseStream).Cancel();
        }

        /// <summary>
        /// Cancels and terminates an ongoing import. Any data already written will be discarded.
        /// </summary>
        public Task CancelAsync()
        {
            using (NoSynchronizationContextScope.Enter())
                return ((NpgsqlRawCopyStream)BaseStream).CancelAsync();
        }
    }

    /// <summary>
    /// Reader for a text export, initiated by <see cref="NpgsqlConnection.BeginTextExport"/>.
    /// </summary>
    /// <remarks>
    /// See http://www.postgresql.org/docs/current/static/sql-copy.html.
    /// </remarks>
    public sealed class NpgsqlCopyTextReader : StreamReader, ICancelable
    {
        internal NpgsqlCopyTextReader(NpgsqlConnector connector, NpgsqlRawCopyStream underlying) : base(underlying)
        {
            if (underlying.IsBinary)
            {
                connector.Break();
                throw new Exception("Can't use a binary copy stream for text reading");
            }
        }

        /// <summary>
        /// Cancels and terminates an ongoing import.
        /// </summary>
        public void Cancel()
        {
            ((NpgsqlRawCopyStream)BaseStream).Cancel();
        }

        /// <summary>
        /// Cancels and terminates an ongoing import. Any data already written will be discarded.
        /// </summary>
        public Task CancelAsync()
        {
            using (NoSynchronizationContextScope.Enter())
                return ((NpgsqlRawCopyStream)BaseStream).CancelAsync();
        }
    }
}<|MERGE_RESOLUTION|>--- conflicted
+++ resolved
@@ -182,13 +182,8 @@
                     _leftToReadInDataMsg = ((CopyDataMessage)msg).Length;
                     break;
                 case BackendMessageCode.CopyDone:
-<<<<<<< HEAD
-                    Expect<CommandCompleteMessage>(_connector.ReadMessage(), _connector);
-                    Expect<ReadyForQueryMessage>(_connector.ReadMessage(), _connector);
-=======
                     Expect<CommandCompleteMessage>(await _connector.ReadMessage(async), _connector);
                     Expect<ReadyForQueryMessage>(await _connector.ReadMessage(async), _connector);
->>>>>>> 6a8b35a3
                     _isConsumed = true;
                     return 0;
                 default:
@@ -281,16 +276,10 @@
                 {
                     await FlushAsync(async);
                     _writeBuf.EndCopyMode();
-<<<<<<< HEAD
-                    _connector.SendMessage(CopyDoneMessage.Instance);
-                    Expect<CommandCompleteMessage>(_connector.ReadMessage(), _connector);
-                    Expect<ReadyForQueryMessage>(_connector.ReadMessage(), _connector);
-=======
                     await _connector.WriteCopyDone(async);
                     await _connector.Flush(async);
                     Expect<CommandCompleteMessage>(await _connector.ReadMessage(async), _connector);
                     Expect<ReadyForQueryMessage>(await _connector.ReadMessage(async), _connector);
->>>>>>> 6a8b35a3
                 }
                 else
                 {
