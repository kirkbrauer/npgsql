--- conflicted
+++ resolved
@@ -50,14 +50,6 @@
         [CanBeNull]
         internal bool[] UnknownResultTypeList { get; set; }
 
-<<<<<<< HEAD
-        State _state;
-        int _paramIndex;
-        int _formatCodeListLength;
-        bool _wroteParamLen;
-
-=======
->>>>>>> 77767226
         const byte Code = (byte)'B';
 
         internal BindMessage Populate(List<NpgsqlParameter> inputParameters, string portal = "", string statement = "")
@@ -71,12 +63,6 @@
             Portal = portal;
             Statement = statement;
             InputParameters = inputParameters;
-<<<<<<< HEAD
-            _state = State.Header;
-            _paramIndex = 0;
-            _wroteParamLen = false;
-=======
->>>>>>> 77767226
             return this;
         }
 
@@ -94,103 +80,8 @@
 
             if (buf.WriteSpaceLeft < headerLength)
             {
-<<<<<<< HEAD
-                case State.Header:
-                    var formatCodesSum = InputParameters.Select(p => p.FormatCode).Sum(c => (int)c);
-                    _formatCodeListLength = formatCodesSum == 0 ? 0 : formatCodesSum == InputParameters.Count ? 1 : InputParameters.Count;
-                    var headerLength =
-                        1 +                        // Message code
-                        4 +                        // Message length
-                        Portal.Length + 1 +
-                        Statement.Length + 1 +
-                        2;                         // Number of parameter format codes that follow
-
-                    if (buf.WriteSpaceLeft < headerLength)
-                    {
-                        Contract.Assume(buf.Size >= headerLength, "Buffer too small for Bind header");
-                        return false;
-                    }
-
-                    foreach (var c in InputParameters.Select(p => p.LengthCache).Where(c => c != null))
-                        c.Rewind();
-                    var messageLength = headerLength +
-                        2 * _formatCodeListLength + // List of format codes
-                        2 +                         // Number of parameters
-                        4 * InputParameters.Count +                                     // Parameter lengths
-                        InputParameters.Select(p => p.ValidateAndGetLength()).Sum() +   // Parameter values
-                        2 +                                                             // Number of result format codes
-                        2 * (UnknownResultTypeList?.Length ?? 1);                       // Result format codes
-
-                    buf.WriteByte(Code);
-                    buf.WriteInt32(messageLength-1);
-                    buf.WriteBytesNullTerminated(Encoding.ASCII.GetBytes(Portal));
-                    buf.WriteBytesNullTerminated(Encoding.ASCII.GetBytes(Statement));
-                    buf.WriteInt16(_formatCodeListLength);
-                    _paramIndex = 0;
-
-                    _state = State.ParameterFormatCodes;
-                    goto case State.ParameterFormatCodes;
-
-                case State.ParameterFormatCodes:
-                    // 0 length implicitly means all-text, 1 means all-binary, >1 means mix-and-match
-                    if (_formatCodeListLength == 1)
-                    {
-                        if (buf.WriteSpaceLeft < 2)
-                            return false;
-                        buf.WriteInt16((short)FormatCode.Binary);
-                    }
-                    else if (_formatCodeListLength > 1)
-                        for (; _paramIndex < InputParameters.Count; _paramIndex++)
-                        {
-                            if (buf.WriteSpaceLeft < 2)
-                                return false;
-                            buf.WriteInt16((short)InputParameters[_paramIndex].FormatCode);
-                        }
-                    _state = State.ParameterCount;
-                    goto case State.ParameterCount;
-
-                case State.ParameterCount:
-                    if (buf.WriteSpaceLeft < 2)
-                        return false;
-
-                    buf.WriteInt16(InputParameters.Count);
-                    _paramIndex = 0;
-
-                    _state = State.ParameterValues;
-                    goto case State.ParameterValues;
-
-                case State.ParameterValues:
-                    if (!WriteParameters(buf, ref directBuf))
-                        return false;
-                    _state = State.ResultFormatCodes;
-                    goto case State.ResultFormatCodes;
-
-                case State.ResultFormatCodes:
-                    if (UnknownResultTypeList != null)
-                    {
-                        if (buf.WriteSpaceLeft < 2 + UnknownResultTypeList.Length * 2)
-                            return false;
-                        buf.WriteInt16(UnknownResultTypeList.Length);
-                        foreach (var t in UnknownResultTypeList)
-                            buf.WriteInt16(t ? 0 : 1);
-                    }
-                    else
-                    {
-                        if (buf.WriteSpaceLeft < 4)
-                            return false;
-                        buf.WriteInt16(1);
-                        buf.WriteInt16(AllResultTypesAreUnknown ? 0 : 1);
-                    }
-
-                    _state = State.Done;
-                    return true;
-
-                default:
-                    throw PGUtil.ThrowIfReached();
-=======
                 Debug.Assert(buf.Size >= headerLength, "Buffer too small for Bind header");
                 await buf.Flush(async, cancellationToken);
->>>>>>> 77767226
             }
 
             var formatCodesSum = 0;
@@ -265,19 +156,7 @@
             }
         }
 
-<<<<<<< HEAD
-        private enum State
-        {
-            Header,
-            ParameterFormatCodes,
-            ParameterCount,
-            ParameterValues,
-            ResultFormatCodes,
-            Done
-        }
-=======
         public override string ToString()
             => $"[Bind(Portal={Portal},Statement={Statement},NumParams={InputParameters.Count}]";
->>>>>>> 77767226
     }
 }