--- conflicted
+++ resolved
@@ -38,18 +38,11 @@
 using System.Threading.Tasks;
 using JetBrains.Annotations;
 using Npgsql.Logging;
-<<<<<<< HEAD
-=======
 using Npgsql.NameTranslation;
 using Npgsql.TypeMapping;
->>>>>>> ae62fd5a
 using NpgsqlTypes;
 using System.Transactions;
 using IsolationLevel = System.Data.IsolationLevel;
-
-#if !NETSTANDARD1_3
-using System.Transactions;
-#endif
 
 namespace Npgsql
 {
@@ -95,10 +88,6 @@
 
         bool _wasBroken;
 
-<<<<<<< HEAD
-#if !NETSTANDARD1_3
-=======
->>>>>>> ae62fd5a
         [CanBeNull]
         internal Transaction EnlistedTransaction { get; set; }
 
@@ -154,22 +143,8 @@
         /// Initializes a new instance of <see cref="NpgsqlConnection"/> with the given connection string.
         /// </summary>
         /// <param name="connectionString">The connection used to open the PostgreSQL database.</param>
-<<<<<<< HEAD
-        public NpgsqlConnection(string connectionString)
-        {
-            GC.SuppressFinalize(this);
-            ConnectionString = connectionString;
-
-#if !NETSTANDARD1_3
-            // Fix authentication problems. See https://bugzilla.novell.com/show_bug.cgi?id=MONO77559 and
-            // http://pgfoundry.org/forum/message.php?msg_id=1002377 for more info.
-            RSACryptoServiceProvider.UseMachineKeyStore = true;
-#endif
-        }
-=======
         public NpgsqlConnection(string connectionString) : this()
             => ConnectionString = connectionString;
->>>>>>> ae62fd5a
 
         /// <summary>
         /// Opens a database connection with the property settings specified by the
@@ -186,14 +161,10 @@
         /// <param name="cancellationToken">The cancellation instruction.</param>
         /// <returns>A task representing the asynchronous operation.</returns>
         public override Task OpenAsync(CancellationToken cancellationToken)
-<<<<<<< HEAD
-            => SynchronizationContextSwitcher.NoContext(async () => await Open(true, cancellationToken));
-=======
         {
             using (NoSynchronizationContextScope.Enter())
                 return Open(true, cancellationToken);
         }
->>>>>>> ae62fd5a
 
         void GetPoolAndSettings()
         {
@@ -286,15 +257,10 @@
                 {
                     Debug.Assert(Settings != null);
 
-<<<<<<< HEAD
-#if !NETSTANDARD1_3
-                    if (Settings.Enlist)
-=======
                     var timeout = new NpgsqlTimeout(TimeSpan.FromSeconds(ConnectionTimeout));
                     Transaction transaction = null;
 
                     if (_pool == null) // Unpooled connection
->>>>>>> ae62fd5a
                     {
                         if (!Settings.PersistSecurityInfo)
                             _userFacingConnectionString = Settings.ToStringWithoutPassword();
@@ -341,30 +307,11 @@
                         if (mapper.ChangeCounter != TypeMapping.GlobalTypeMapper.Instance.ChangeCounter)
                             mapper.Reset();
                     }
-<<<<<<< HEAD
-                    else  // No enlist
-#endif
-                    Connector = await _pool.Allocate(this, timeout, async, cancellationToken);
-=======
->>>>>>> ae62fd5a
 
                     // We may have gotten an already enlisted pending connector above, no need to enlist in that case
                     if (transaction != null && EnlistedTransaction == null)
                         EnlistTransaction(Transaction.Current);
                 }
-<<<<<<< HEAD
-
-#if !NETSTANDARD1_3
-                // We may have gotten an already enlisted pending connector above, no need to enlist in that case
-                if (Settings.Enlist && Transaction.Current != null && EnlistedTransaction == null)
-                    EnlistTransaction(Transaction.Current);
-#endif
-            }
-            catch
-            {
-                Connector = null;
-                throw;
-=======
                 catch
                 {
                     Connector = null;
@@ -373,7 +320,6 @@
                 Debug.Assert(Connector.Connection != null, "Open done but connector not set on Connection");
                 Log.Debug("Connection opened", Connector.Id);
                 OnStateChange(ClosedToOpenEventArgs);
->>>>>>> ae62fd5a
             }
 
         }
@@ -610,10 +556,6 @@
             }
         }
 
-<<<<<<< HEAD
-#if !NETSTANDARD1_3
-=======
->>>>>>> ae62fd5a
         /// <summary>
         /// Enlist transation.
         /// </summary>
@@ -672,18 +614,8 @@
 
             Connector.CloseOngoingOperations();
 
-<<<<<<< HEAD
-            if (!Settings.Pooling)
-                Connector.Close();
-            else
-            {
-#if NETSTANDARD1_3
-                _pool.Release(Connector);
-#else
-=======
             if (Settings.Pooling)
             {
->>>>>>> ae62fd5a
                 if (EnlistedTransaction == null)
                     _pool.Release(Connector);
                 else
@@ -695,9 +627,6 @@
                     Connector.Connection = null;
                     EnlistedTransaction = null;
                 }
-<<<<<<< HEAD
-#endif
-=======
             }
             else  // Non-pooled connection
             {
@@ -708,63 +637,13 @@
                 // it open. It will be closed when the TransactionScope is disposed.
                 Connector.Connection = null;
                 EnlistedTransaction = null;
->>>>>>> ae62fd5a
             }
 
             Log.Debug("Connection closed", connectorId);
 
             Connector = null;
 
-<<<<<<< HEAD
-            OnStateChange(new StateChangeEventArgs(ConnectionState.Open, ConnectionState.Closed));
-        }
-
-        /// <summary>
-        /// Closes ongoing operations, i.e. an open reader exists or a COPY operation still in progress, as
-        /// part of a connection close.
-        /// Does nothing if the thread has been aborted - the connector will be closed immediately.
-        /// </summary>
-        void CloseOngoingOperations()
-        {
-            if ((Thread.CurrentThread.ThreadState & (ThreadState.Aborted | ThreadState.AbortRequested)) != 0)
-                return;
-
-            Debug.Assert(Connector != null);
-            Connector.CurrentReader?.Close(true, false);
-            var currentCopyOperation = Connector.CurrentCopyOperation;
-            if (currentCopyOperation != null)
-            {
-                // TODO: There's probably a race condition as the COPY operation may finish on its own during the next few lines
-
-                // Note: we only want to cancel import operations, since in these cases cancel is safe.
-                // Export cancellations go through the PostgreSQL "asynchronous" cancel mechanism and are
-                // therefore vulnerable to the race condition in #615.
-                if (currentCopyOperation is NpgsqlBinaryImporter ||
-                    currentCopyOperation is NpgsqlCopyTextWriter ||
-                    (currentCopyOperation is NpgsqlRawCopyStream && ((NpgsqlRawCopyStream)currentCopyOperation).CanWrite))
-                {
-                    try
-                    {
-                        currentCopyOperation.Cancel();
-                    }
-                    catch (Exception e)
-                    {
-                        Log.Warn("Error while cancelling COPY on connector close", e, Connector.Id);
-                    }
-                }
-
-                try
-                {
-                    currentCopyOperation.Dispose();
-                }
-                catch (Exception e)
-                {
-                    Log.Warn("Error while disposing cancelled COPY on connector close", e, Connector.Id);
-                }
-            }
-=======
             OnStateChange(OpenToClosedEventArgs);
->>>>>>> ae62fd5a
         }
 
         /// <summary>
@@ -1384,11 +1263,7 @@
         #endregion State checks
 
         #region Schema operations
-<<<<<<< HEAD
-#if !NETSTANDARD1_3
-=======
-
->>>>>>> ae62fd5a
+
         /// <summary>
         /// Returns the supported collections
         /// </summary>
@@ -1464,10 +1339,6 @@
         /// <summary>
         /// Creates a closed connection with the connection string and authentication details of this message.
         /// </summary>
-<<<<<<< HEAD
-#if !NETSTANDARD1_3
-=======
->>>>>>> ae62fd5a
         object ICloneable.Clone()
         {
             CheckDisposed();
@@ -1522,10 +1393,6 @@
             Open();
         }
 
-<<<<<<< HEAD
-#if !NETSTANDARD1_3
-=======
->>>>>>> ae62fd5a
         /// <summary>
         /// DB provider factory.
         /// </summary>
