--- conflicted
+++ resolved
@@ -177,11 +177,7 @@
             NativeToBackendTypeConverterOptions = NativeToBackendTypeConverterOptions.Default.Clone(new NpgsqlBackendTypeMapping());
             _planIndex = 0;
             _portalIndex = 0;
-<<<<<<< HEAD
-=======
-            _notificationThreadStopCount = 1;
             _deferredCommands = new List<string>();
->>>>>>> 822ca05c
         }
 
         #region Configuration settings
